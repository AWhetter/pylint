--- conflicted
+++ resolved
@@ -157,10 +157,6 @@
         pyrestr = module_file.rsplit('_py', 1)[-1][:-3]
         if pyrestr.isdigit(): # '24', '25'...
             if sys.version_info < tuple([int(i) for i in pyrestr]):
-<<<<<<< HEAD
-                #print 'skip', module_file
-=======
->>>>>>> ded53ca9
                 continue
         if not is_to_run(module_file):
             continue
