# Copyright (c) 2003-2013 LOGILAB S.A. (Paris, FRANCE).
#
# This program is free software; you can redistribute it and/or modify it under
# the terms of the GNU General Public License as published by the Free Software
# Foundation; either version 2 of the License, or (at your option) any later
# version.
#
# This program is distributed in the hope that it will be useful, but WITHOUT
# ANY WARRANTY; without even the implied warranty of MERCHANTABILITY or FITNESS
# FOR A PARTICULAR PURPOSE. See the GNU General Public License for more details.
#
# You should have received a copy of the GNU General Public License along with
# this program; if not, write to the Free Software Foundation, Inc.,
# 51 Franklin Street, Fifth Floor, Boston, MA 02110-1301, USA.
"""Python code format's checker.

By default try to follow Guido's style guide :

http://www.python.org/doc/essays/styleguide.html

Some parts of the process_token method is based from The Tab Nanny std module.
"""

import keyword
import sys
import tokenize

if not hasattr(tokenize, 'NL'):
    raise ValueError("tokenize.NL doesn't exist -- tokenize module too old")

from astroid import nodes

from pylint.interfaces import ITokenChecker, IAstroidChecker, IRawChecker
from pylint.checkers import BaseTokenChecker
from pylint.checkers.utils import check_messages
from pylint.utils import WarningScope, OPTION_RGX

_CONTINUATION_BLOCK_OPENERS = ['elif', 'except', 'for', 'if', 'while', 'def', 'class']
_KEYWORD_TOKENS = ['assert', 'del', 'elif', 'except', 'for', 'if', 'in', 'not',
                   'raise', 'return', 'while', 'yield']
if sys.version_info < (3, 0):
    _KEYWORD_TOKENS.append('print')

_SPACED_OPERATORS = ['==', '<', '>', '!=', '<>', '<=', '>=',
                     '+=', '-=', '*=', '**=', '/=', '//=', '&=', '|=', '^=',
                     '%=', '>>=', '<<=']
_OPENING_BRACKETS = ['(', '[', '{']
_CLOSING_BRACKETS = [')', ']', '}']
_TAB_LENGTH = 8

_EOL = frozenset([tokenize.NEWLINE, tokenize.NL, tokenize.COMMENT])
_JUNK_TOKENS = (tokenize.COMMENT, tokenize.NL)

# Whitespace checking policy constants
_MUST = 0
_MUST_NOT = 1
_IGNORE = 2

# Whitespace checking config constants
_DICT_SEPARATOR = 'dict-separator'
_TRAILING_COMMA = 'trailing-comma'
_NO_SPACE_CHECK_CHOICES = [_TRAILING_COMMA, _DICT_SEPARATOR]

MSGS = {
    'C0301': ('Line too long (%s/%s)',
              'line-too-long',
              'Used when a line is longer than a given number of characters.'),
    'C0302': ('Too many lines in module (%s)', # was W0302
              'too-many-lines',
              'Used when a module has too much lines, reducing its readability.'
             ),
    'C0303': ('Trailing whitespace',
              'trailing-whitespace',
              'Used when there is whitespace between the end of a line and the '
              'newline.'),
    'C0304': ('Final newline missing',
              'missing-final-newline',
              'Used when the last line in a file is missing a newline.'),
    'W0311': ('Bad indentation. Found %s %s, expected %s',
              'bad-indentation',
              'Used when an unexpected number of indentation\'s tabulations or '
              'spaces has been found.'),
    'C0330': ('Wrong %s indentation%s.\n%s%s',
              'bad-continuation',
              'TODO'),
    'W0312': ('Found indentation with %ss instead of %ss',
              'mixed-indentation',
              'Used when there are some mixed tabs and spaces in a module.'),
    'W0301': ('Unnecessary semicolon', # was W0106
              'unnecessary-semicolon',
              'Used when a statement is ended by a semi-colon (";"), which \
              isn\'t necessary (that\'s python, not C ;).'),
    'C0321': ('More than one statement on a single line',
              'multiple-statements',
              'Used when more than on statement are found on the same line.',
              {'scope': WarningScope.NODE}),
    'C0325' : ('Unnecessary parens after %r keyword',
               'superfluous-parens',
               'Used when a single item in parentheses follows an if, for, or '
               'other keyword.'),
    'C0326': ('%s space %s %s %s\n%s',
              'bad-whitespace',
              ('Used when a wrong number of spaces is used around an operator, '
               'bracket or block opener.'),
              {'old_names': [('C0323', 'no-space-after-operator'),
                             ('C0324', 'no-space-after-comma'),
                             ('C0322', 'no-space-before-operator')]}),
    'C0327': ('Mixed line endings LF and CRLF',
              'mixed-line-endings',
              'Used when there are mixed (LF and CRLF) newline signs in a file.'),
    'C0328': ('Unexpected line ending format. There is \'%s\' while it should be \'%s\'.',
              'unexpected-line-ending-format',
              'Used when there is different newline sign than expected.'),
    }


if sys.version_info < (3, 0):

    MSGS.update({
        'W0331': ('Use of the <> operator',
                  'old-ne-operator',
                  'Used when the deprecated "<>" operator is used instead '
                  'of "!=".'),
        'W0332': ('Use of "l" as long integer identifier',
                  'lowercase-l-suffix',
                  'Used when a lower case "l" is used to mark a long integer. You '
                  'should use a upper case "L" since the letter "l" looks too much '
                  'like the digit "1"'),
        'W0333': ('Use of the `` operator',
                  'backtick',
                  'Used when the deprecated "``" (backtick) operator is used '
                  'instead  of the str() function.',
                  {'scope': WarningScope.NODE}),
    })


def _underline_token(token):
    length = token[3][1] - token[2][1]
    offset = token[2][1]
    return token[4] + (' ' * offset) + ('^' * length)


def _column_distance(token1, token2):
    if token1 == token2:
        return 0
    if token2[3] < token1[3]:
        token1, token2 = token2, token1
    if token1[3][0] != token2[2][0]:
        return None
    return token2[2][1] - token1[3][1]


def _last_token_on_line_is(tokens, line_end, token):
<<<<<<< HEAD
    return (
        line_end > 0 and tokens.token(line_end-1) == token or
        line_end > 1 and tokens.token(line_end-2) == token
        and tokens.type(line_end-1) == tokenize.COMMENT)
=======
    return (line_end > 0 and tokens.token(line_end-1) == token or
            line_end > 1 and tokens.token(line_end-2) == token
            and tokens.type(line_end-1) == tokenize.COMMENT)
>>>>>>> 1ad0b092


def _token_followed_by_eol(tokens, position):
    return (tokens.type(position+1) == tokenize.NL or
            tokens.type(position+1) == tokenize.COMMENT and
            tokens.type(position+2) == tokenize.NL)


def _get_indent_length(line):
    """Return the length of the indentation on the given token's line."""
    result = 0
    for char in line:
        if char == ' ':
            result += 1
        elif char == '\t':
            result += _TAB_LENGTH
        else:
            break
    return result


def _get_indent_hint_line(bar_positions, bad_position):
    """Return a line with |s for each of the positions in the given lists."""
    if not bar_positions:
        return ''
    markers = [(pos, '|') for pos in bar_positions]
    markers.append((bad_position, '^'))
    markers.sort()
    line = [' '] * (markers[-1][0] + 1)
    for position, marker in markers:
        line[position] = marker
    return ''.join(line)


class _ContinuedIndent(object):
    __slots__ = ('valid_outdent_offsets',
                 'valid_continuation_offsets',
                 'context_type',
                 'token',
                 'position')

    def __init__(self,
                 context_type,
                 token,
                 position,
                 valid_outdent_offsets,
                 valid_continuation_offsets):
        self.valid_outdent_offsets = valid_outdent_offsets
        self.valid_continuation_offsets = valid_continuation_offsets
        self.context_type = context_type
        self.position = position
        self.token = token


# The contexts for hanging indents.
# A hanging indented dictionary value after :
HANGING_DICT_VALUE = 'dict-value'
# Hanging indentation in an expression.
HANGING = 'hanging'
# Hanging indentation in a block header.
HANGING_BLOCK = 'hanging-block'
# Continued indentation inside an expression.
CONTINUED = 'continued'
# Continued indentation in a block header.
CONTINUED_BLOCK = 'continued-block'

SINGLE_LINE = 'single'
WITH_BODY = 'multi'

_CONTINUATION_MSG_PARTS = {
    HANGING_DICT_VALUE: ('hanging', ' in dict value'),
    HANGING: ('hanging', ''),
    HANGING_BLOCK: ('hanging', ' before block'),
    CONTINUED: ('continued', ''),
    CONTINUED_BLOCK: ('continued', ' before block'),
}


def _Offsets(*args):
    """Valid indentation offsets for a continued line."""
    return dict((a, None) for a in args)


def _BeforeBlockOffsets(single, with_body):
    """Valid alternative indent offsets for continued lines before blocks.

    :param single: Valid offset for statements on a single logical line.
    :param with_body: Valid offset for statements on several lines.
    """
    return {single: SINGLE_LINE, with_body: WITH_BODY}


class TokenWrapper(object):
    """A wrapper for readable access to token information."""

    def __init__(self, tokens):
        self._tokens = tokens

    def token(self, idx):
        return self._tokens[idx][1]

    def type(self, idx):
        return self._tokens[idx][0]

    def start_line(self, idx):
        return self._tokens[idx][2][0]

    def start_col(self, idx):
        return self._tokens[idx][2][1]

    def line(self, idx):
        return self._tokens[idx][4]


class ContinuedLineState(object):
    """Tracker for continued indentation inside a logical line."""

    def __init__(self, tokens, config):
        self._line_start = -1
        self._cont_stack = []
        self._is_block_opener = False
        self.retained_warnings = []
        self._config = config
        self._tokens = TokenWrapper(tokens)

    @property
    def has_content(self):
        return bool(self._cont_stack)

    @property
    def _block_indent_size(self):
        return len(self._config.indent_string.replace('\t', ' ' * _TAB_LENGTH))

    @property
    def _continuation_size(self):
        return self._config.indent_after_paren

    def handle_line_start(self, pos):
        """Record the first non-junk token at the start of a line."""
        if self._line_start > -1:
            return
        self._is_block_opener = self._tokens.token(pos) in _CONTINUATION_BLOCK_OPENERS
        self._line_start = pos

    def next_physical_line(self):
        """Prepares the tracker for a new physical line (NL)."""
        self._line_start = -1
        self._is_block_opener = False

    def next_logical_line(self):
        """Prepares the tracker for a new logical line (NEWLINE).

        A new logical line only starts with block indentation.
        """
        self.next_physical_line()
        self.retained_warnings = []
        self._cont_stack = []

    def add_block_warning(self, token_position, state, valid_offsets):
        self.retained_warnings.append((token_position, state, valid_offsets))

    def get_valid_offsets(self, idx):
        """"Returns the valid offsets for the token at the given position."""
        # The closing brace on a dict or the 'for' in a dict comprehension may
        # reset two indent levels because the dict value is ended implicitly
        stack_top = -1
        if self._tokens.token(idx) in ('}', 'for') and self._cont_stack[-1].token == ':':
            stack_top = -2
        indent = self._cont_stack[stack_top]
        if self._tokens.token(idx) in _CLOSING_BRACKETS:
            valid_offsets = indent.valid_outdent_offsets
        else:
            valid_offsets = indent.valid_continuation_offsets
        return indent, valid_offsets.copy()

    def _hanging_indent_after_bracket(self, bracket, position):
        """Extracts indentation information for a hanging indent."""
        indentation = _get_indent_length(self._tokens.line(position))
        if self._is_block_opener and self._continuation_size == self._block_indent_size:
            return _ContinuedIndent(
                HANGING_BLOCK,
                bracket,
                position,
                _Offsets(indentation + self._continuation_size, indentation),
                _BeforeBlockOffsets(indentation + self._continuation_size,
                                    indentation + self._continuation_size * 2))
        elif bracket == ':':
            # If the dict key was on the same line as the open brace, the new
            # correct indent should be relative to the key instead of the
            # current indent level
            paren_align = self._cont_stack[-1].valid_outdent_offsets
            next_align = self._cont_stack[-1].valid_continuation_offsets.copy()
            next_align[next_align.keys()[0] + self._continuation_size] = True
            # Note that the continuation of
            # d = {
            #       'a': 'b'
            #            'c'
            # }
            # is handled by the special-casing for hanging continued string indents.
            return _ContinuedIndent(HANGING_DICT_VALUE, bracket, position, paren_align, next_align)
        else:
            return _ContinuedIndent(
                HANGING,
                bracket,
                position,
                _Offsets(indentation, indentation + self._continuation_size),
                _Offsets(indentation + self._continuation_size))

    def _continuation_inside_bracket(self, bracket, pos):
        """Extracts indentation information for a continued indent."""
        indentation = _get_indent_length(self._tokens.line(pos))
        if self._is_block_opener and self._tokens.start_col(pos+1) - indentation == self._block_indent_size:
            return _ContinuedIndent(
                CONTINUED_BLOCK,
                bracket,
                pos,
                _Offsets(self._tokens.start_col(pos)),
                _BeforeBlockOffsets(self._tokens.start_col(pos+1),
                                    self._tokens.start_col(pos+1) + self._continuation_size))
        else:
            return _ContinuedIndent(
                CONTINUED,
                bracket,
                pos,
                _Offsets(self._tokens.start_col(pos)),
                _Offsets(self._tokens.start_col(pos+1)))

    def pop_token(self):
        self._cont_stack.pop()

    def push_token(self, token, position):
        """Pushes a new token for continued indentation on the stack.

        Tokens that can modify continued indentation offsets are:
          * opening brackets
          * 'lambda'
          * : inside dictionaries

        push_token relies on the caller to filter out those
        interesting tokens.

        :param token: The concrete token
        :param position: The position of the token in the stream.
        """
        if _token_followed_by_eol(self._tokens, position):
            self._cont_stack.append(
                self._hanging_indent_after_bracket(token, position))
        else:
            self._cont_stack.append(
                self._continuation_inside_bracket(token, position))


class FormatChecker(BaseTokenChecker):
    """checks for :
    * unauthorized constructions
    * strict indentation
    * line length
    * use of <> instead of !=
    """

    __implements__ = (ITokenChecker, IAstroidChecker, IRawChecker)

    # configuration section name
    name = 'format'
    # messages
    msgs = MSGS
    # configuration options
    # for available dict keys/values see the optik parser 'add_option' method
    options = (('max-line-length',
                {'default' : 80, 'type' : "int", 'metavar' : '<int>',
                 'help' : 'Maximum number of characters on a single line.'}),
               ('ignore-long-lines',
                {'type': 'regexp', 'metavar': '<regexp>',
                 'default': r'^\s*(# )?<?https?://\S+>?$',
                 'help': ('Regexp for a line that is allowed to be longer than '
                          'the limit.')}),
               ('single-line-if-stmt',
                {'default': False, 'type' : 'yn', 'metavar' : '<y_or_n>',
                 'help' : ('Allow the body of an if to be on the same '
                           'line as the test if there is no else.')}),
               ('no-space-check',
                {'default': ','.join(_NO_SPACE_CHECK_CHOICES),
                 'type': 'multiple_choice',
                 'choices': _NO_SPACE_CHECK_CHOICES,
                 'help': ('List of optional constructs for which whitespace '
                          'checking is disabled')}),
               ('max-module-lines',
                {'default' : 1000, 'type' : 'int', 'metavar' : '<int>',
                 'help': 'Maximum number of lines in a module'}
               ),
               ('indent-string',
                {'default' : '    ', 'type' : "string", 'metavar' : '<string>',
                 'help' : 'String used as indentation unit. This is usually '
                          '"    " (4 spaces) or "\\t" (1 tab).'}),
               ('indent-after-paren',
                {'type': 'int', 'metavar': '<int>', 'default': 4,
                 'help': 'Number of spaces of indent required inside a hanging '
                         ' or continued line.'}),
<<<<<<< HEAD
               ('expected-line-ending-format',
                {'type': 'choice', 'metavar': '<empty or LF or CRLF>', 'default': '',
                 'choices': ['', 'LF', 'CRLF'],
                 'help': 'Expected format of line ending, e.g. empty (any line ending), LF or CRLF.'}),
               )
=======
              )
>>>>>>> 1ad0b092

    def __init__(self, linter=None):
        BaseTokenChecker.__init__(self, linter)
        self._lines = None
        self._visited_lines = None
        self._bracket_stack = [None]
        self._last_line_ending = None

    def _pop_token(self):
        self._bracket_stack.pop()
        self._current_line.pop_token()

    def _push_token(self, token, idx):
        self._bracket_stack.append(token)
        self._current_line.push_token(token, idx)

    def new_line(self, tokens, line_end, line_start):
        """a new line has been encountered, process it if necessary"""
        if _last_token_on_line_is(tokens, line_end, ';'):
            self.add_message('unnecessary-semicolon', line=tokens.start_line(line_end))

        line_num = tokens.start_line(line_start)
        line = tokens.line(line_start)
        if tokens.type(line_start) not in _JUNK_TOKENS:
            self._lines[line_num] = line.split('\n')[0]
        self.check_lines(line, line_num)

    def process_module(self, module):
        self._keywords_with_parens = set()
        if 'print_function' in module.future_imports:
            self._keywords_with_parens.add('print')

    def _check_keyword_parentheses(self, tokens, start):
        """Check that there are not unnecessary parens after a keyword.

        Parens are unnecessary if there is exactly one balanced outer pair on a
        line, and it is followed by a colon, and contains no commas (i.e. is not a
        tuple).

        Args:
        tokens: list of Tokens; the entire list of Tokens.
        start: int; the position of the keyword in the token list.
        """
        # If the next token is not a paren, we're fine.
        if self._inside_brackets(':') and tokens[start][1] == 'for':
            self._pop_token()
        if tokens[start+1][1] != '(':
            return

        found_and_or = False
        depth = 0
        keyword_token = tokens[start][1]
        line_num = tokens[start][2][0]

        for i in xrange(start, len(tokens) - 1):
            token = tokens[i]

            # If we hit a newline, then assume any parens were for continuation.
            if token[0] == tokenize.NL:
                return

            if token[1] == '(':
                depth += 1
            elif token[1] == ')':
                depth -= 1
                if not depth:
                    # ')' can't happen after if (foo), since it would be a syntax error.
                    if (tokens[i+1][1] in (':', ')', ']', '}', 'in') or
                            tokens[i+1][0] in (tokenize.NEWLINE,
                                               tokenize.ENDMARKER,
                                               tokenize.COMMENT)):
                        # The empty tuple () is always accepted.
                        if i == start + 2:
                            return
                        if keyword_token == 'not':
                            if not found_and_or:
                                self.add_message('superfluous-parens', line=line_num,
                                                 args=keyword_token)
                        elif keyword_token in ('return', 'yield'):
                            self.add_message('superfluous-parens', line=line_num,
                                             args=keyword_token)
                        elif keyword_token not in self._keywords_with_parens:
                            if not (tokens[i+1][1] == 'in' and found_and_or):
                                self.add_message('superfluous-parens', line=line_num,
                                                 args=keyword_token)
                    return
            elif depth == 1:
                # This is a tuple, which is always acceptable.
                if token[1] == ',':
                    return
                # 'and' and 'or' are the only boolean operators with lower precedence
                # than 'not', so parens are only required when they are found.
                elif token[1] in ('and', 'or'):
                    found_and_or = True
                # A yield inside an expression must always be in parentheses,
                # quit early without error.
                elif token[1] == 'yield':
                    return
                # A generator expression always has a 'for' token in it, and
                # the 'for' token is only legal inside parens when it is in a
                # generator expression.  The parens are necessary here, so bail
                # without an error.
                elif token[1] == 'for':
                    return

    def _opening_bracket(self, tokens, i):
        self._push_token(tokens[i][1], i)
        # Special case: ignore slices
        if tokens[i][1] == '[' and tokens[i+1][1] == ':':
            return

        if (i > 0 and (tokens[i-1][0] == tokenize.NAME and
                       not (keyword.iskeyword(tokens[i-1][1]))
                       or tokens[i-1][1] in _CLOSING_BRACKETS)):
            self._check_space(tokens, i, (_MUST_NOT, _MUST_NOT))
        else:
            self._check_space(tokens, i, (_IGNORE, _MUST_NOT))

    def _closing_bracket(self, tokens, i):
        if self._inside_brackets(':'):
            self._pop_token()
        self._pop_token()
        # Special case: ignore slices
        if tokens[i-1][1] == ':' and tokens[i][1] == ']':
            return
        policy_before = _MUST_NOT
        if tokens[i][1] in _CLOSING_BRACKETS and tokens[i-1][1] == ',':
            if _TRAILING_COMMA in self.config.no_space_check:
                policy_before = _IGNORE

        self._check_space(tokens, i, (policy_before, _IGNORE))

    def _check_equals_spacing(self, tokens, i):
        """Check the spacing of a single equals sign."""
        if self._inside_brackets('(') or self._inside_brackets('lambda'):
            self._check_space(tokens, i, (_MUST_NOT, _MUST_NOT))
        else:
            self._check_space(tokens, i, (_MUST, _MUST))

    def _open_lambda(self, tokens, i): # pylint:disable=unused-argument
        self._push_token('lambda', i)

    def _handle_colon(self, tokens, i):
        # Special case: ignore slices
        if self._inside_brackets('['):
            return
        if (self._inside_brackets('{') and
                _DICT_SEPARATOR in self.config.no_space_check):
            policy = (_IGNORE, _IGNORE)
        else:
            policy = (_MUST_NOT, _MUST)
        self._check_space(tokens, i, policy)

        if self._inside_brackets('lambda'):
            self._pop_token()
        elif self._inside_brackets('{'):
            self._push_token(':', i)

    def _handle_comma(self, tokens, i):
        # Only require a following whitespace if this is
        # not a hanging comma before a closing bracket.
        if tokens[i+1][1] in _CLOSING_BRACKETS:
            self._check_space(tokens, i, (_MUST_NOT, _IGNORE))
        else:
            self._check_space(tokens, i, (_MUST_NOT, _MUST))
        if self._inside_brackets(':'):
            self._pop_token()

    def _check_surrounded_by_space(self, tokens, i):
        """Check that a binary operator is surrounded by exactly one space."""
        self._check_space(tokens, i, (_MUST, _MUST))

    def _check_space(self, tokens, i, policies):
        def _policy_string(policy):
            if policy == _MUST:
                return 'Exactly one', 'required'
            else:
                return 'No', 'allowed'

        def _name_construct(token):
            if tokens[i][1] == ',':
                return 'comma'
            elif tokens[i][1] == ':':
                return ':'
            elif tokens[i][1] in '()[]{}':
                return 'bracket'
            elif tokens[i][1] in ('<', '>', '<=', '>=', '!=', '=='):
                return 'comparison'
            else:
                if self._inside_brackets('('):
                    return 'keyword argument assignment'
                else:
                    return 'assignment'

        good_space = [True, True]
        pairs = [(tokens[i-1], tokens[i]), (tokens[i], tokens[i+1])]

        for other_idx, (policy, token_pair) in enumerate(zip(policies, pairs)):
            if token_pair[other_idx][0] in _EOL or policy == _IGNORE:
                continue

            distance = _column_distance(*token_pair)
            if distance is None:
                continue
            good_space[other_idx] = (
                (policy == _MUST and distance == 1) or
                (policy == _MUST_NOT and distance == 0))

        warnings = []
        if not any(good_space) and policies[0] == policies[1]:
            warnings.append((policies[0], 'around'))
        else:
            for ok, policy, position in zip(good_space, policies, ('before', 'after')):
                if not ok:
                    warnings.append((policy, position))
        for policy, position in warnings:
            construct = _name_construct(tokens[i])
            count, state = _policy_string(policy)
            self.add_message('bad-whitespace', line=tokens[i][2][0],
                             args=(count, state, position, construct,
                                   _underline_token(tokens[i])))

    def _inside_brackets(self, left):
        return self._bracket_stack[-1] == left

    def _handle_old_ne_operator(self, tokens, i):
        if tokens[i][1] == '<>':
            self.add_message('old-ne-operator', line=tokens[i][2][0])

    def _prepare_token_dispatcher(self):
        raw = [
            (_KEYWORD_TOKENS,
             self._check_keyword_parentheses),

            (_OPENING_BRACKETS, self._opening_bracket),

            (_CLOSING_BRACKETS, self._closing_bracket),

            (['='], self._check_equals_spacing),

            (_SPACED_OPERATORS, self._check_surrounded_by_space),

            ([','], self._handle_comma),

            ([':'], self._handle_colon),

            (['lambda'], self._open_lambda),

            (['<>'], self._handle_old_ne_operator),
            ]

        dispatch = {}
        for tokens, handler in raw:
            for token in tokens:
                dispatch[token] = handler
        return dispatch

    def process_tokens(self, tokens):
        """process tokens and search for :

         _ non strict indentation (i.e. not always using the <indent> parameter as
           indent unit)
         _ too long lines (i.e. longer than <max_chars>)
         _ optionally bad construct (if given, bad_construct must be a compiled
           regular expression).
        """
        self._bracket_stack = [None]
        indents = [0]
        check_equal = False
        line_num = 0
        self._lines = {}
        self._visited_lines = {}
        token_handlers = self._prepare_token_dispatcher()

        self._current_line = ContinuedLineState(tokens, self.config)
        for idx, (tok_type, token, start, _, line) in enumerate(tokens):
            if start[0] != line_num:
                line_num = start[0]
                # A tokenizer oddity: if an indented line contains a multi-line
                # docstring, the line member of the INDENT token does not contain
                # the full line; therefore we check the next token on the line.
                if tok_type == tokenize.INDENT:
                    self.new_line(TokenWrapper(tokens), idx-1, idx+1)
                else:
                    self.new_line(TokenWrapper(tokens), idx-1, idx)

            if tok_type == tokenize.NEWLINE:
                # a program statement, or ENDMARKER, will eventually follow,
                # after some (possibly empty) run of tokens of the form
                #     (NL | COMMENT)* (INDENT | DEDENT+)?
                # If an INDENT appears, setting check_equal is wrong, and will
                # be undone when we see the INDENT.
                check_equal = True
                self._process_retained_warnings(TokenWrapper(tokens), idx)
                self._current_line.next_logical_line()
                self._check_line_ending(token, line_num)
            elif tok_type == tokenize.INDENT:
                check_equal = False
                self.check_indent_level(token, indents[-1]+1, line_num)
                indents.append(indents[-1]+1)
            elif tok_type == tokenize.DEDENT:
                # there's nothing we need to check here!  what's important is
                # that when the run of DEDENTs ends, the indentation of the
                # program statement (or ENDMARKER) that triggered the run is
                # equal to what's left at the top of the indents stack
                check_equal = True
                if len(indents) > 1:
                    del indents[-1]
            elif tok_type == tokenize.NL:
                self._check_continued_indentation(TokenWrapper(tokens), idx+1)
                self._current_line.next_physical_line()
            elif tok_type != tokenize.COMMENT:
                self._current_line.handle_line_start(idx)
                # This is the first concrete token following a NEWLINE, so it
                # must be the first token of the next program statement, or an
                # ENDMARKER; the "line" argument exposes the leading whitespace
                # for this statement; in the case of ENDMARKER, line is an empty
                # string, so will properly match the empty string with which the
                # "indents" stack was seeded
                if check_equal:
                    check_equal = False
                    self.check_indent_level(line, indents[-1], line_num)

            if tok_type == tokenize.NUMBER and token.endswith('l'):
                self.add_message('lowercase-l-suffix', line=line_num)

            try:
                handler = token_handlers[token]
            except KeyError:
                pass
            else:
                handler(tokens, idx)

        line_num -= 1 # to be ok with "wc -l"
        if line_num > self.config.max_module_lines:
            self.add_message('too-many-lines', args=line_num, line=1)

    def _check_line_ending(self, line_ending, line_num):
        # check if line endings are mixed
        if self._last_line_ending is not None:
            if line_ending != self._last_line_ending:
                self.add_message('mixed-line-endings', line=line_num)

        self._last_line_ending = line_ending

        # check if line ending is as expected
        expected = self.config.expected_line_ending_format
        if expected:
            line_ending = 'LF' if line_ending == '\n' else 'CRLF'
            if line_ending != expected:
                self.add_message('unexpected-line-ending-format', args=(line_ending, expected), line=line_num)


    def _process_retained_warnings(self, tokens, current_pos):
        single_line_block_stmt = not _last_token_on_line_is(tokens, current_pos, ':')

        for indent_pos, state, offsets in self._current_line.retained_warnings:
            block_type = offsets[tokens.start_col(indent_pos)]
            hints = dict((k, v) for k, v in offsets.iteritems()
                         if v != block_type)
            if single_line_block_stmt and block_type == WITH_BODY:
                self._add_continuation_message(state, hints, tokens, indent_pos)
            elif not single_line_block_stmt and block_type == SINGLE_LINE:
                self._add_continuation_message(state, hints, tokens, indent_pos)

    def _check_continued_indentation(self, tokens, next_idx):
        def same_token_around_nl(token_type):
            return (tokens.type(next_idx) == token_type and
                    tokens.type(next_idx-2) == token_type)

        # Do not issue any warnings if the next line is empty.
        if not self._current_line.has_content or tokens.type(next_idx) == tokenize.NL:
            return

        state, valid_offsets = self._current_line.get_valid_offsets(next_idx)
        # Special handling for hanging comments and strings. If the last line ended
        # with a comment (string) and the new line contains only a comment, the line
        # may also be indented to the start of the previous token.
        if same_token_around_nl(tokenize.COMMENT) or same_token_around_nl(tokenize.STRING):
            valid_offsets[tokens.start_col(next_idx-2)] = True

        # We can only decide if the indentation of a continued line before opening
        # a new block is valid once we know of the body of the block is on the
        # same line as the block opener. Since the token processing is single-pass,
        # emitting those warnings is delayed until the block opener is processed.
        if (state.context_type in (HANGING_BLOCK, CONTINUED_BLOCK)
                and tokens.start_col(next_idx) in valid_offsets):
            self._current_line.add_block_warning(next_idx, state, valid_offsets)
        elif tokens.start_col(next_idx) not in valid_offsets:
            self._add_continuation_message(state, valid_offsets, tokens, next_idx)

    def _add_continuation_message(self, state, offsets, tokens, position):
        readable_type, readable_position = _CONTINUATION_MSG_PARTS[state.context_type]
        hint_line = _get_indent_hint_line(offsets, tokens.start_col(position))
        self.add_message(
            'bad-continuation',
            line=tokens.start_line(position),
            args=(readable_type, readable_position, tokens.line(position), hint_line))

    @check_messages('multiple-statements')
    def visit_default(self, node):
        """check the node line number and check it if not yet done"""
        if not node.is_statement:
            return
        if not node.root().pure_python:
            return # XXX block visit of child nodes
        prev_sibl = node.previous_sibling()
        if prev_sibl is not None:
            prev_line = prev_sibl.fromlineno
        else:
            # The line on which a finally: occurs in a try/finally
            # is not directly represented in the AST. We infer it
            # by taking the last line of the body and adding 1, which
            # should be the line of finally:
            if (isinstance(node.parent, nodes.TryFinally)
                    and node in node.parent.finalbody):
                prev_line = node.parent.body[0].tolineno + 1
            else:
                prev_line = node.parent.statement().fromlineno
        line = node.fromlineno
        assert line, node
        if prev_line == line and self._visited_lines.get(line) != 2:
            self._check_multi_statement_line(node, line)
            return
        if line in self._visited_lines:
            return
        try:
            tolineno = node.blockstart_tolineno
        except AttributeError:
            tolineno = node.tolineno
        assert tolineno, node
        lines = []
        for line in xrange(line, tolineno + 1):
            self._visited_lines[line] = 1
            try:
                lines.append(self._lines[line].rstrip())
            except KeyError:
                lines.append('')

    def _check_multi_statement_line(self, node, line):
        """Check for lines containing multiple statements."""
        # Do not warn about multiple nested context managers
        # in with statements.
        if isinstance(node, nodes.With):
            return
        # For try... except... finally..., the two nodes
        # appear to be on the same line due to how the AST is built.
        if (isinstance(node, nodes.TryExcept) and
                isinstance(node.parent, nodes.TryFinally)):
            return
        if (isinstance(node.parent, nodes.If) and not node.parent.orelse
                and self.config.single_line_if_stmt):
            return
        self.add_message('multiple-statements', node=node)
        self._visited_lines[line] = 2

    @check_messages('backtick')
    def visit_backquote(self, node):
        self.add_message('backtick', node=node)

    def check_lines(self, lines, i):
        """check lines have less than a maximum number of characters
        """
        max_chars = self.config.max_line_length
        ignore_long_line = self.config.ignore_long_lines

        for line in lines.splitlines(True):
            if not line.endswith('\n'):
                self.add_message('missing-final-newline', line=i)
            else:
                stripped_line = line.rstrip()
                if line[len(stripped_line):] not in ('\n', '\r\n'):
                    self.add_message('trailing-whitespace', line=i)
                # Don't count excess whitespace in the line length.
                line = stripped_line
            mobj = OPTION_RGX.search(line)
            if mobj and mobj.group(1).split('=', 1)[0].strip() == 'disable':
                line = line.split('#')[0].rstrip()

            if len(line) > max_chars and not ignore_long_line.search(line):
                self.add_message('line-too-long', line=i, args=(len(line), max_chars))
            i += 1

    def check_indent_level(self, string, expected, line_num):
        """return the indent level of the string
        """
        indent = self.config.indent_string
        if indent == '\\t': # \t is not interpreted in the configuration file
            indent = '\t'
        level = 0
        unit_size = len(indent)
        while string[:unit_size] == indent:
            string = string[unit_size:]
            level += 1
        suppl = ''
        while string and string[0] in ' \t':
            if string[0] != indent[0]:
                if string[0] == '\t':
                    args = ('tab', 'space')
                else:
                    args = ('space', 'tab')
                self.add_message('mixed-indentation', args=args, line=line_num)
                return level
            suppl += string[0]
            string = string[1:]
        if level != expected or suppl:
            i_type = 'spaces'
            if indent[0] == '\t':
                i_type = 'tabs'
            self.add_message('bad-indentation', line=line_num,
                             args=(level * unit_size + len(suppl), i_type,
                                   expected * unit_size))


def register(linter):
    """required method to auto register this checker """
    linter.register_checker(FormatChecker(linter))<|MERGE_RESOLUTION|>--- conflicted
+++ resolved
@@ -151,16 +151,9 @@
 
 
 def _last_token_on_line_is(tokens, line_end, token):
-<<<<<<< HEAD
-    return (
-        line_end > 0 and tokens.token(line_end-1) == token or
-        line_end > 1 and tokens.token(line_end-2) == token
-        and tokens.type(line_end-1) == tokenize.COMMENT)
-=======
     return (line_end > 0 and tokens.token(line_end-1) == token or
             line_end > 1 and tokens.token(line_end-2) == token
             and tokens.type(line_end-1) == tokenize.COMMENT)
->>>>>>> 1ad0b092
 
 
 def _token_followed_by_eol(tokens, position):
@@ -459,15 +452,11 @@
                 {'type': 'int', 'metavar': '<int>', 'default': 4,
                  'help': 'Number of spaces of indent required inside a hanging '
                          ' or continued line.'}),
-<<<<<<< HEAD
                ('expected-line-ending-format',
                 {'type': 'choice', 'metavar': '<empty or LF or CRLF>', 'default': '',
                  'choices': ['', 'LF', 'CRLF'],
                  'help': 'Expected format of line ending, e.g. empty (any line ending), LF or CRLF.'}),
                )
-=======
-              )
->>>>>>> 1ad0b092
 
     def __init__(self, linter=None):
         BaseTokenChecker.__init__(self, linter)
